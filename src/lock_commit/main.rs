--- conflicted
+++ resolved
@@ -1,20 +1,10 @@
+use crate::node::{Node, State};
 use clap::Parser;
 use lib::{command::ClientCommand, network::Receiver};
 use log::{info, warn};
-
 use std::net::{IpAddr, Ipv4Addr, SocketAddr};
-
-use crate::{
-<<<<<<< HEAD
-    command_ext::NetworkCommand,
-    node::{Node, State},
-=======
-    command_ext::Command,
-    node::{Node, NodeReceiverHandler, State},
->>>>>>> 17566bf2
-};
-
 use tokio::task::JoinHandle;
+
 mod command_ext;
 mod node;
 
@@ -61,14 +51,8 @@
 
     simple_logger::SimpleLogger::new().env().init().unwrap();
 
-<<<<<<< HEAD
-    let timer_start = Arc::new(RwLock::new(Instant::now()));
-
     let network_address = SocketAddr::new(cli.address, cli.client_port);
     let client_address = SocketAddr::new(cli.address, cli.network_port);
-=======
-    let address = SocketAddr::new(cli.address, cli.port);
->>>>>>> 17566bf2
 
     // because the Client application does not work with this (sends a ClientCommand not wrapped in Command())
     // if the CLI has a command, this works as a client
@@ -78,39 +62,11 @@
 
     let node = Node::new(
         cli.peers,
-<<<<<<< HEAD
         &format!(".db_{}", network_address.port()),
         network_address,
-        timer_start.clone(),
-    );
-
-    // todo/fixme: this needs to change and use channels
-    if cli.view_change {
-        tokio::spawn(async move {
-            let delta = Duration::from_millis(1000);
-
-            loop {
-                if timer_start.read().unwrap().elapsed() > delta * 8 {
-                    *timer_start.write().unwrap() = Instant::now();
-                    info!("{}: timer expired!", network_address);
-                    let blame_message = NetworkCommand::Blame {
-                        socket_addr: network_address,
-                        view: 0,
-                        timer_expired: true,
-                    };
-                    let _ = blame_message.send_to(network_address).await;
-                }
-                tokio::time::sleep(Duration::from_millis(100)).await;
-            }
-        });
-    }
-=======
-        &format!(".db_{}", address.port()),
-        address,
         cli.view_change_delta_ms,
     );
 
->>>>>>> 17566bf2
     info!(
         "Node: Running on {}. Primary = {}...",
         node.socket_address,
@@ -177,11 +133,8 @@
 
     #[tokio::test(flavor = "multi_thread")]
     async fn test_only_primary_server() {
-<<<<<<< HEAD
         let network_address_primary: SocketAddr = "127.0.0.1:6380".parse().unwrap();
         let client_address_primary: SocketAddr = "127.0.0.1:6381".parse().unwrap();
-
-        let timer_start = Arc::new(RwLock::new(Instant::now()));
 
         fs::remove_dir_all(".db_test_primary1").unwrap_or_default();
 
@@ -189,13 +142,8 @@
             vec![network_address_primary],
             &db_path("primary"),
             network_address_primary,
-            timer_start,
+            None,
         );
-=======
-        let address: SocketAddr = "127.0.0.1:9900".parse().unwrap();
-        fs::remove_dir_all(".db_test_primary1").unwrap_or_default();
-        let node = node::Node::new(vec![address], &db_path("primary1"), address, None);
->>>>>>> 17566bf2
 
         spawn_node_tasks(network_address_primary, client_address_primary, primary).await;
 
@@ -234,39 +182,24 @@
         fs::remove_dir_all(".db_test_primary2").unwrap_or_default();
         fs::remove_dir_all(".db_test_backup2").unwrap_or_default();
 
-<<<<<<< HEAD
         let network_address_primary: SocketAddr = "127.0.0.1:6480".parse().unwrap();
         let client_address_primary: SocketAddr = "127.0.0.1:6481".parse().unwrap();
 
         let network_address_replica: SocketAddr = "127.0.0.1:6580".parse().unwrap();
         let client_address_replica: SocketAddr = "127.0.0.1:6581".parse().unwrap();
-=======
-        let address_primary: SocketAddr = "127.0.0.1:7665".parse().unwrap();
-        let address_replica: SocketAddr = "127.0.0.1:7667".parse().unwrap();
->>>>>>> 17566bf2
 
         let backup = node::Node::new(
             vec![network_address_primary, network_address_replica],
             &db_path("backup2"),
-<<<<<<< HEAD
             network_address_replica,
-            timer_start,
-=======
-            address_replica,
-            None,
->>>>>>> 17566bf2
+            None,
         );
 
         let primary = node::Node::new(
             vec![network_address_primary, network_address_replica],
             &db_path("primary2"),
-<<<<<<< HEAD
             network_address_primary,
-            timer_start_secondary,
-=======
-            address_primary,
-            None,
->>>>>>> 17566bf2
+            None,
         );
 
         spawn_node_tasks(network_address_primary, client_address_primary, primary).await;
@@ -319,28 +252,31 @@
 
     #[tokio::test()]
     async fn test_view_change() {
-        let address_primary: SocketAddr = "127.0.0.1:9999".parse().unwrap();
-        let address_replica: SocketAddr = "127.0.0.1:9998".parse().unwrap();
+        let network_address_primary: SocketAddr = "127.0.0.1:9999".parse().unwrap();
+        let client_address_primary: SocketAddr = "127.0.0.1:9100".parse().unwrap();
+
+        let network_address_replica: SocketAddr = "127.0.0.1:9998".parse().unwrap();
+        let client_address_replica: SocketAddr = "127.0.0.1:9998".parse().unwrap();
 
         let backup = Box::new(node::Node::new(
-            vec![address_primary, address_replica],
-            &db_path("backup_vc"),
-            address_replica,
-            Some(100),
+            vec![network_address_primary, network_address_replica],
+            &db_path("backup2"),
+            network_address_replica,
+            None,
         ));
 
         let primary = Box::new(node::Node::new(
-            vec![address_primary, address_replica],
-            &db_path("primary_vc"),
-            address_primary,
-            Some(100),
+            vec![network_address_primary, network_address_replica],
+            &db_path("primary2"),
+            network_address_primary,
+            None,
         ));
 
         let backup_raw = &*backup as *const Node;
         let primary_raw = &*primary as *const Node;
 
-        spawn_node_tasks_test(address_primary, primary).await;
-        spawn_node_tasks_test(address_replica, backup).await;
+        spawn_node_tasks_test(network_address_primary, client_address_primary, primary).await;
+        spawn_node_tasks_test(network_address_replica, client_address_replica, backup).await;
 
         sleep(Duration::from_millis(1500)).await;
 
@@ -354,20 +290,29 @@
 
     // in order for the `move` not to change Node's memory location, this function takes a Box<Node> instead of a <Node>
     async fn spawn_node_tasks_test(
-        address: SocketAddr,
+        network_address: SocketAddr,
+        client_address: SocketAddr,
         mut node: Box<Node>,
-    ) -> (JoinHandle<()>, JoinHandle<()>) {
-        let (network_sender, network_receiver) = mpsc::channel(CHANNEL_CAPACITY);
-
+    ) -> (JoinHandle<()>, JoinHandle<()>, JoinHandle<()>) {
+        // listen for peer network tcp connections
+        let (network_tcp_receiver, network_channel_receiver) = Receiver::new(network_address);
         let network_handle = tokio::spawn(async move {
-            (*node).run(network_receiver).await;
+            network_tcp_receiver.run().await;
         });
 
+        // listen for client command tcp connections
+        let (client_tcp_receiver, client_channel_receiver) = Receiver::new(client_address);
+        let client_handle = tokio::spawn(async move {
+            client_tcp_receiver.run().await;
+        });
+
+        // run a task to manage the blockchain node state, listening for messages from client and network
         let node_handle = tokio::spawn(async move {
-            let receiver = NetworkReceiver::new(address, NodeReceiverHandler { network_sender });
-            receiver.run().await;
+            (*node)
+                .run(network_channel_receiver, client_channel_receiver)
+                .await;
         });
 
-        (network_handle, node_handle)
+        (node_handle, network_handle, client_handle)
     }
 }