use crate::command_ext::{CommandView, NetworkCommand};
/// This module contains an implementation nodes that can run in primary or backup mode.
/// Every Set command to a primary node will be broadcasted reliably for the backup nodes to replicate it.
/// We plan to add backup promotion in case of primary failure.
use anyhow::{anyhow, Result};
use bytes::Bytes;
use lib::{
    command::{ClientCommand, CommandResult},
    network::SimpleSender,
    store::Store,
<<<<<<< HEAD
};
use log::{error, info};
=======
    NetworkReceiver, NetworkSender,
};
use log::info;

>>>>>>> 17566bf2
use std::{
    collections::HashSet,
    net::SocketAddr,
    time::{self, Duration, Instant},
};
use tokio::sync::mpsc::Receiver;
use tokio::sync::oneshot::{self, Sender};
use tokio::task::JoinHandle;

#[derive(Clone)]
/// A message handler that just forwards key/value store requests from clients to an internal rocksdb store.
pub struct Node {
    pub socket_address: SocketAddr,
    pub store: Store,
    pub peers: Vec<SocketAddr>,
    pub sender: SimpleSender,

    pub view_change_delta_ms: Option<u16>,
    pub timer_start: time::Instant,

    pub current_view: u128,
    pub command_view_lock: CommandView,

    // the amount of peers which responded with "Lock"
    // note: if we were to create a QC to store in the blockchain,
    // we would need to store signatures from peers here
    pub lock_responses: HashSet<SocketAddr>,
    pub blame_messages: HashSet<SocketAddr>,
}

/// The state of a node viewed as a state-machine.
#[derive(Clone, Copy)]
pub enum State {
    Primary,
    Backup,
}

use State::*;

impl Node {
    pub fn new(
        peers: Vec<SocketAddr>,
        db_path: &str,
        address: SocketAddr,
        view_change_delta_ms: Option<u16>,
    ) -> Self {
        Self {
            store: Store::new(db_path).unwrap(),
            peers,
            sender: SimpleSender::new(),
            current_view: 0,
            command_view_lock: CommandView::new(),
            lock_responses: HashSet::new(),
            blame_messages: HashSet::new(),
            socket_address: address,
            view_change_delta_ms,
            timer_start: Instant::now(),
        }
    }

<<<<<<< HEAD
    /// Runs the node to process network messages incoming in the given receiver
    pub async fn run(
        &mut self,
        mut network_receiver: Receiver<(NetworkCommand, oneshot::Sender<String>)>,
        mut client_receiver: Receiver<(ClientCommand, oneshot::Sender<CommandResult>)>,
    ) -> JoinHandle<()> {
        loop {
            tokio::select! {
            Some((command, reply_sender)) = client_receiver.recv() => {
                    info!("Received client message {}", command);
                    self.proccess_client_msg(command, reply_sender).await;
                }
                Some((command, reply_sender)) = network_receiver.recv() => {
                    info!("Received network message {}", command);
                    reply_sender.send("ACK".to_string()).unwrap();
                    self.handle_network_msg(command.clone()).await.unwrap();
                }
                else => {
                    error!("node channels are closed");
=======
    /// Runs a check to see if timer expired and acts accordingly
    pub async fn check_timer(&mut self) {
        let timer_duration = self.view_change_delta_ms.unwrap();

        let delta = Duration::from_millis(timer_duration.into());
        if self.timer_start.elapsed() > delta * 8 {
            self.timer_start = Instant::now();
            info!("{}: timer expired!", self.socket_address);
            self.blame_messages.insert(self.socket_address);

            // same as if we receive enough blames (TODO: this needs to check that there is no log for this view?)
            self.broadcast_to_others(NetworkCommand::Blame {
                socket_addr: self.socket_address,
                view: self.current_view,
                timer_expired: false,
            })
            .await;
        }
        tokio::time::sleep(Duration::from_millis(50)).await;
    }

    /// Runs the node to process network messages incoming in the given receiver, and starts a timer for view-change if required
    pub async fn run(&mut self, mut network_receiver: NetworkReceiver<Command>) {
        if self.view_change_delta_ms.is_none() {
            while let Some((message, reply_sender)) = network_receiver.recv().await {
                self.handle_msg(message, reply_sender).await;
            }
        } else {
            loop {
                tokio::select! {
                    Some((message, reply_sender)) = network_receiver.recv() => self.handle_msg(message, reply_sender).await,
                    _ = self.check_timer() => (),
>>>>>>> 17566bf2
                }
            }
        }
    }

    pub async fn proccess_client_msg(
        &mut self,
        command: ClientCommand,
        reply_sender: Sender<Result<Option<String>, String>>,
    ) {
        let result = self
            .handle_client_msg(command.clone())
            .await
            .map_err(|e| e.to_string());

<<<<<<< HEAD
        if let Err(error) = reply_sender.send(result) {
            error!("failed to send message {:?} response {:?}", command, error);
        };
    }

    pub async fn handle_client_msg(&mut self, message: ClientCommand) -> Result<Option<String>> {
        let state = self.get_state();

        match (state, message) {
            (_, cmd @ ClientCommand::Get { key: _ }) => self.handle_client_command(cmd).await,
            (Primary, client_comand) => {
=======
        let result = match (state, message) {
            // as a 'hack': to make it simpler, we can just forward the Get command to handle_client_message
            // if you comment this match code block, Get requests will also require quorum but it will still work
            (_, Command::Client(cmd @ ClientCommand::Get { key: _ })) => {
                self.handle_client_command(cmd).await
            }
            // if we receive a client command that is not a get and we are primary, prepare to propose
            (Primary, Command::Client(client_comand)) => {
>>>>>>> 17566bf2
                // we advance the view according to the primary and propose it
                let command_view = CommandView {
                    command: client_comand,
                    view: self.current_view + 1,
                };

                // since we are primary, we lock the command view

                self.lock_command_view(&command_view);
                self.handle_lock_message(self.socket_address, command_view.clone())
                    .await
                    .unwrap();

                let command = NetworkCommand::Propose {
                    command_view: command_view.clone(),
                };

                self.timer_start = Instant::now(); // for blame/view-change

                info!("Received command, broadcasting Propose");
                self.broadcast_to_others(command).await;

                Ok(None)
            }
            (Backup, client_command) => {
                info!("Received client command, forwarding to primary");
                self.send_to_primary(NetworkCommand::Forward {
                    command: client_command,
                })
                .await;
                Ok(None)
            }
        }
    }
    /// Process each messages coming from clients and foward events to the replicas
    pub async fn handle_network_msg(&mut self, message: NetworkCommand) -> Result<Option<String>> {
        let state = self.get_state();

        match (state, message) {
            // Once we proposed and we receive lock requests as a Primary, we can start counting the responses
            (
                Primary,
                NetworkCommand::Lock {
                    socket_addr,
                    command_view,
                },
            ) => self.handle_lock_message(socket_addr, command_view).await,

            // a command has been proposed and we can lock it before sending a Lock message
            // for now this happens in the Primary as well, but that functionality could be piggy-backed in the section where we receive the command
            (_, NetworkCommand::Propose { command_view }) => {
                // TODO: You should only lock if view number is expected?
                self.lock_command_view(&command_view);
                info!(
                    "{}: View-command locked, sending out Lock message",
                    self.socket_address
                );

                let lock_command = NetworkCommand::Lock {
                    socket_addr: self.socket_address,
                    command_view,
                };

                self.send_to_primary(lock_command).await;
                Ok(None)
            }

            // for the primary, the command is committed as we reach quorum, so we can return Ok
            (Primary, NetworkCommand::Commit { .. }) => Ok(None),

            // the backup gets a Commit message after we reach quorum, so we can go ahead and commit
<<<<<<< HEAD
            (Backup, NetworkCommand::Commit { command_view }) => {
                info!("about to try commit as a response to Commit message");

                let result = match self.try_commit(command_view).await {
=======
            (Backup, Command::Network(NetworkCommand::Commit { command_view })) => {
                match self.try_commit(command_view).await {
>>>>>>> 17566bf2
                    Ok(result) => {
                        info!(
                            "{}: Committed command, response was {:?}",
                            self.socket_address,
                            result.unwrap()
                        );
                        Ok(None)
                    }
                    _ => Err(anyhow!("Error committing command")),
                }
            }
            // View change moves the view/primary after enough blames were emitted
            (
                _,
                NetworkCommand::ViewChange {
                    socket_addr: _,
                    new_view,
                    highest_lock: _,
                },
            ) => {
                if new_view > self.current_view {
                    info!(
                        "{}: View-change performed, primary is {}",
                        self.socket_address,
                        self.get_primary(new_view)
                    );
                    self.timer_start = Instant::now();
                    self.trigger_view_change(new_view);
                }
                Ok(None)
            }
            // blames are emitted after timer expires or if 'f' nodes sent us a blame command
            // this differentiation is so that we can make the protocol partially synchronous instead of synchronous
            (
                _,
                NetworkCommand::Blame {
                    socket_addr,
                    view,
                    timer_expired,
                },
            ) => self.handle_blame(view, socket_addr, timer_expired).await,
            (_, NetworkCommand::Forward { command }) => {
                self.handle_client_msg(command).await.unwrap();
                Ok(None)
            }
            _ => {
                info!("{} :unhandled command", self.socket_address);
                Err(anyhow!("Unhandled command"))
            }
        }
    }

    async fn handle_lock_message(
        &mut self,
        socket_addr: SocketAddr,
        command_view: CommandView,
    ) -> Result<Option<String>> {
        if command_view.view <= self.current_view {
            info!("Received command with an old, previously committed view, discarding");
            Ok(None)
        } else {
            let _ = self.lock_responses.insert(socket_addr);
            let response_count = self.lock_responses.len();

            // the literature defines quorum as a function of the adversarial threshold we want to support
            // n > f, n > 2f, or n > 3f are the alternatives; this uses n > 2f model
            let quorum_count = ((self.peers.len()) / 2) + 1;

            info!(
                "Received lock, did we get quorum? {} responses so far vs expected quorum of {} ",
                response_count, quorum_count
            );
            self.timer_start = Instant::now();
            // broadcast commit, then try commit
            if response_count >= quorum_count {
                info!("Quorum achieved, commiting first and sending out Commit message!");
                self.try_commit(command_view.clone())
                    .await
                    .expect("Error committing command as primary");

                self.broadcast_to_others(NetworkCommand::Commit { command_view })
                    .await;
            }
            Ok(None)
        }
    }

    async fn handle_client_command(&self, command: ClientCommand) -> Result<Option<String>> {
        match command {
            ClientCommand::Set { key, value } => {
                self.store.write(key.into(), value.clone().into()).await?;
                Ok(Some(value))
            }
            ClientCommand::Get { key } => {
                if let Ok(Some(val)) = self.store.read(key.clone().into()).await {
                    let value = String::from_utf8(val)?;
                    return Ok(Some(value));
                }
                Ok(None)
            }
        }
    }

    async fn broadcast(&mut self, network_command: NetworkCommand) {
        let message: Bytes = bincode::serialize(&network_command).unwrap().into();

        // forward the command to all replicas and wait for them to respond
        self.sender.broadcast(self.peers.clone(), message).await;
    }

    async fn broadcast_to_others(&mut self, network_command: NetworkCommand) {
        let message: Bytes = bincode::serialize(&network_command).unwrap().into();

        let other_peers: Vec<SocketAddr> = self
            .peers
            .iter()
            .copied()
            .filter(|x| *x != self.socket_address)
            .collect();

        // forward the command to all replicas and wait for them to respond
        self.sender.broadcast(other_peers, message).await;
    }

    async fn send_to_primary(&mut self, cmd: NetworkCommand) {
        let message: Bytes = bincode::serialize(&cmd).unwrap().into();
        let primary_address = *(self.get_primary(self.current_view));

        // forward the command to all replicas and wait for them to respond
        self.sender.send(primary_address, message).await;
    }

<<<<<<< HEAD
    async fn try_commit(&mut self, command_view: CommandView) -> Result<Option<String>> {
        *self.timer_start.write().unwrap() = Instant::now();
=======
    async fn try_commit(&mut self, command_view: CommandView) -> Result<Option<Vec<u8>>> {
        self.timer_start = Instant::now();
>>>>>>> 17566bf2

        // handle command, remove command lock (Primray already commits when quorum is achieved)
        if self.command_view_lock != command_view {
            info!(
                "{}: trying to commit {:?} but we had locked {:?}",
                self.socket_address, command_view, self.command_view_lock
            );
            // we are trying to commit something that has not been locked correctly,
            // so there must have been some fault
            return Err(anyhow!(
                "Trying to commit a command-view that had not been previously locked"
            ));
        }

        self.current_view = command_view.view;
        self.command_view_lock.view += 1;

        self.lock_responses.clear();
        self.clear_cmd_view_lock();

        self.handle_client_command(command_view.command).await
    }

    fn lock_command_view(&mut self, command_view: &CommandView) {
        if command_view.view != 0 {
            self.command_view_lock = command_view.clone();
        }
        info!(
            "{}: Locked command view {:?}",
            self.socket_address, self.command_view_lock
        );
    }

    pub fn get_state(&self) -> State {
        if self.get_primary(self.current_view) == &self.socket_address {
            return State::Primary;
        }
        State::Backup
    }

    fn trigger_view_change(&mut self, new_view: u128) {
        self.current_view = new_view; // update last valid view number

        self.lock_responses.clear();
        self.blame_messages.clear();
        self.command_view_lock = CommandView::new();
    }

    fn get_primary(&self, view: u128) -> &SocketAddr {
        self.peers.get(view as usize % self.peers.len()).unwrap()
    }

    fn clear_cmd_view_lock(&mut self) {
        self.command_view_lock = CommandView::new();
    }

    async fn handle_blame(
        &mut self,
        view: u128,
        socket_addr: SocketAddr,
        timer_expired: bool,
    ) -> Result<Option<String>> {
        if view != self.current_view && !timer_expired {
            return Ok(None);
        }

        let _ = self.blame_messages.insert(socket_addr);
        let blame_count = self.blame_messages.len();

        let highest_view_lock = self.command_view_lock.clone();

        // from the docs, f is the amount of omission failures we want to tolerate
        // again, f is defined from the adversarial threshold of the system
        let f = self.peers.len() / 2;
        let quorum_count = f + 1;

        info!(
            "Received blame, did we get quorum? {} responses so far vs expected quorum of {} ",
            blame_count, quorum_count
        );
        let current_view = self.current_view;

        // if we receive enough blames, even if the timer did not go off yet,
        // we send out the blame message
        if blame_count == f || timer_expired {
            // same as if the timer expired on the node
            self.broadcast_to_others(NetworkCommand::Blame {
                socket_addr,
                view: current_view,
                timer_expired: false,
            })
            .await;
        }
        // broadcast commit, then try commit
        if blame_count >= quorum_count {
            info!("Enough nodes emmitted a blame response, starting view-change");
            // same as if the timer expired on the node

            self.broadcast(NetworkCommand::ViewChange {
                socket_addr,
                new_view: current_view + 1,
                highest_lock: highest_view_lock,
            })
            .await;
        }
        Ok(None)
    }
}<|MERGE_RESOLUTION|>--- conflicted
+++ resolved
@@ -8,15 +8,8 @@
     command::{ClientCommand, CommandResult},
     network::SimpleSender,
     store::Store,
-<<<<<<< HEAD
 };
 use log::{error, info};
-=======
-    NetworkReceiver, NetworkSender,
-};
-use log::info;
-
->>>>>>> 17566bf2
 use std::{
     collections::HashSet,
     net::SocketAddr,
@@ -24,7 +17,6 @@
 };
 use tokio::sync::mpsc::Receiver;
 use tokio::sync::oneshot::{self, Sender};
-use tokio::task::JoinHandle;
 
 #[derive(Clone)]
 /// A message handler that just forwards key/value store requests from clients to an internal rocksdb store.
@@ -76,28 +68,6 @@
             timer_start: Instant::now(),
         }
     }
-
-<<<<<<< HEAD
-    /// Runs the node to process network messages incoming in the given receiver
-    pub async fn run(
-        &mut self,
-        mut network_receiver: Receiver<(NetworkCommand, oneshot::Sender<String>)>,
-        mut client_receiver: Receiver<(ClientCommand, oneshot::Sender<CommandResult>)>,
-    ) -> JoinHandle<()> {
-        loop {
-            tokio::select! {
-            Some((command, reply_sender)) = client_receiver.recv() => {
-                    info!("Received client message {}", command);
-                    self.proccess_client_msg(command, reply_sender).await;
-                }
-                Some((command, reply_sender)) = network_receiver.recv() => {
-                    info!("Received network message {}", command);
-                    reply_sender.send("ACK".to_string()).unwrap();
-                    self.handle_network_msg(command.clone()).await.unwrap();
-                }
-                else => {
-                    error!("node channels are closed");
-=======
     /// Runs a check to see if timer expired and acts accordingly
     pub async fn check_timer(&mut self) {
         let timer_duration = self.view_change_delta_ms.unwrap();
@@ -118,19 +88,31 @@
         }
         tokio::time::sleep(Duration::from_millis(50)).await;
     }
-
-    /// Runs the node to process network messages incoming in the given receiver, and starts a timer for view-change if required
-    pub async fn run(&mut self, mut network_receiver: NetworkReceiver<Command>) {
+    /// Runs the node to process network messages incoming in the given receiver
+    pub async fn run(
+        &mut self,
+        mut network_receiver: Receiver<(NetworkCommand, oneshot::Sender<String>)>,
+        mut client_receiver: Receiver<(ClientCommand, oneshot::Sender<CommandResult>)>,
+    ) {
         if self.view_change_delta_ms.is_none() {
-            while let Some((message, reply_sender)) = network_receiver.recv().await {
-                self.handle_msg(message, reply_sender).await;
+            while let Some((command, reply_sender)) = network_receiver.recv().await {
+                info!("Received network message {}", command);
+                reply_sender.send("ACK".to_string()).unwrap();
+                self.handle_network_msg(command).await.unwrap();
             }
         } else {
             loop {
                 tokio::select! {
-                    Some((message, reply_sender)) = network_receiver.recv() => self.handle_msg(message, reply_sender).await,
-                    _ = self.check_timer() => (),
->>>>>>> 17566bf2
+                Some((command, reply_sender)) = client_receiver.recv() => {
+                        info!("Received client message {}", command);
+                        self.proccess_client_msg(command, reply_sender).await;
+                    }
+                    Some((command, reply_sender)) = network_receiver.recv() => {
+                        info!("Received network message {}", command);
+                        reply_sender.send("ACK".to_string()).unwrap();
+                        self.handle_network_msg(command.clone()).await.unwrap();
+                    }
+                    _ = self.check_timer() => ()
                 }
             }
         }
@@ -146,7 +128,6 @@
             .await
             .map_err(|e| e.to_string());
 
-<<<<<<< HEAD
         if let Err(error) = reply_sender.send(result) {
             error!("failed to send message {:?} response {:?}", command, error);
         };
@@ -158,16 +139,6 @@
         match (state, message) {
             (_, cmd @ ClientCommand::Get { key: _ }) => self.handle_client_command(cmd).await,
             (Primary, client_comand) => {
-=======
-        let result = match (state, message) {
-            // as a 'hack': to make it simpler, we can just forward the Get command to handle_client_message
-            // if you comment this match code block, Get requests will also require quorum but it will still work
-            (_, Command::Client(cmd @ ClientCommand::Get { key: _ })) => {
-                self.handle_client_command(cmd).await
-            }
-            // if we receive a client command that is not a get and we are primary, prepare to propose
-            (Primary, Command::Client(client_comand)) => {
->>>>>>> 17566bf2
                 // we advance the view according to the primary and propose it
                 let command_view = CommandView {
                     command: client_comand,
@@ -239,15 +210,10 @@
             (Primary, NetworkCommand::Commit { .. }) => Ok(None),
 
             // the backup gets a Commit message after we reach quorum, so we can go ahead and commit
-<<<<<<< HEAD
             (Backup, NetworkCommand::Commit { command_view }) => {
                 info!("about to try commit as a response to Commit message");
 
-                let result = match self.try_commit(command_view).await {
-=======
-            (Backup, Command::Network(NetworkCommand::Commit { command_view })) => {
                 match self.try_commit(command_view).await {
->>>>>>> 17566bf2
                     Ok(result) => {
                         info!(
                             "{}: Committed command, response was {:?}",
@@ -380,13 +346,8 @@
         self.sender.send(primary_address, message).await;
     }
 
-<<<<<<< HEAD
     async fn try_commit(&mut self, command_view: CommandView) -> Result<Option<String>> {
-        *self.timer_start.write().unwrap() = Instant::now();
-=======
-    async fn try_commit(&mut self, command_view: CommandView) -> Result<Option<Vec<u8>>> {
         self.timer_start = Instant::now();
->>>>>>> 17566bf2
 
         // handle command, remove command lock (Primray already commits when quorum is achieved)
         if self.command_view_lock != command_view {
