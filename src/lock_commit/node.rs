use crate::command_ext::{Command, CommandView, NetworkCommand};
/// This module contains an implementation nodes that can run in primary or backup mode.
/// Every Set command to a primary node will be broadcasted reliably for the backup nodes to replicate it.
/// We plan to add backup promotion in case of primary failure.
use anyhow::{anyhow, Result};
use async_trait::async_trait;
use bytes::Bytes;
use futures::sink::SinkExt as _;
use lib::{
<<<<<<< HEAD
    command::{ClientCommand},
    network::{MessageHandler, ReliableSender, Writer},
=======
    command::{self, ClientCommand},
    network::{MessageHandler, SimpleSender, Writer},
>>>>>>> f3a07d1d
    store::Store,
};
use log::info;
use std::{
    collections::HashSet,
    net::SocketAddr,
    sync::{Arc, Mutex, RwLock},
    time::Instant,
};
use tokio::sync::mpsc::{Receiver, Sender};
use tokio::sync::oneshot;

#[derive(Clone)]
/// A message handler that just forwards key/value store requests from clients to an internal rocksdb store.
pub struct Node {
    pub socket_address: SocketAddr,
    pub store: Store,
    pub peers: Vec<SocketAddr>,
    pub sender: SimpleSender,

    // fixme: shared state is wrapped in Arc<RwLock<>>s because this is cloned for every received request
    // in the future, we want to implement a channel-based solution like in some of the other PoCs
    pub current_view: Arc<RwLock<u128>>,
    pub timer_start: Arc<RwLock<Instant>>,
    pub command_view_lock: Arc<RwLock<CommandView>>,

    // the amount of peers which responded with "Lock"
    // note: if we were to create a QC to store in the blockchain,
    // we would need to store signatures from peers here
    pub lock_responses: Arc<Mutex<HashSet<SocketAddr>>>,
    pub blame_messages: Arc<Mutex<HashSet<SocketAddr>>>,
}

/// The state of a node viewed as a state-machine.
#[derive(Clone, Copy)]
pub enum State {
    Primary,
    Backup,
}

use State::*;

#[derive(Clone)]
pub struct NodeReceiverHandler {
    /// Used to forward incoming TCP messages to the node
    pub network_sender: Sender<(Command, oneshot::Sender<Result<Option<Vec<u8>>>>)>,
}

#[async_trait]
impl MessageHandler for NodeReceiverHandler {
    /// When a TCP message is received, interpret it as a node::Message and forward it to the node task.
    /// Send the node's response back through the TCP connection.
    async fn dispatch(&mut self, writer: &mut Writer, bytes: Bytes) -> Result<()> {
        let request: Command = bincode::deserialize(&bytes)?;
        log::info!("Received request {:?}", request);

        let (reply_sender, reply_receiver) = oneshot::channel();
        self.network_sender.send((request, reply_sender)).await?;
        let reply = reply_receiver.await?.map_err(|e| e.to_string());

        let reply = bincode::serialize(&reply)?;
        log::info!("Sending response {:?}", reply);

        let _ = writer.send(reply.into()).await?;

        Ok(())
    }
}

impl Node {
    pub fn new(
        peers: Vec<SocketAddr>,
        db_path: &str,
        address: SocketAddr,
        timer_start: Arc<RwLock<Instant>>,
    ) -> Self {
        Self {
            store: Store::new(db_path).unwrap(),
            peers: peers,
            sender: SimpleSender::new(),
            current_view: Arc::new(RwLock::new(0)),
            command_view_lock: Arc::new(RwLock::new(CommandView::new())),
            lock_responses: Arc::new(Mutex::new(HashSet::new())),
            blame_messages: Arc::new(Mutex::new(HashSet::new())),
            socket_address: address,
            timer_start,
        }
    }

    /// Runs the node to process network messages incoming in the given receiver
    pub async fn run(
        &mut self,
        mut network_receiver: Receiver<(Command, oneshot::Sender<Result<Option<Vec<u8>>>>)>,
    ) -> () {
        while let Some((message, reply_sender)) = network_receiver.recv().await {
            self.handle_msg(message, reply_sender).await;
        }
    }

    /// Process each messages coming from clients and foward events to the replicas
    pub async fn handle_msg(
        &mut self,
        message: Command,
        reply_sender: oneshot::Sender<Result<Option<Vec<u8>>>>,
    ) -> () {
        let state = self.get_state();

        let result = match (state, message) {
            // as a 'hack': to make it simpler, we can just forward the Get command to handle_client_message
            // if you comment this match code block, Get requests will also require quorum but it will still work
            (_, Command::Client(cmd @ ClientCommand::Get { key: _ })) => {
                self.handle_client_command(cmd).await
            }

            // if we receive a client command that is not a get and we are primary, prepare to propose
            (Primary, Command::Client(client_comand)) => {
                // we advance the view according to the primary and propose it
                let command_view = CommandView {
                    command: client_comand,
                    view: *self.current_view.read().unwrap() + 1,
                };

                // since we are primary, we lock the command view

                self.lock_command_view(&command_view);
                let _ = self
                    .handle_lock_message(self.socket_address, command_view.clone())
                    .await;

                let command = NetworkCommand::Propose {
                    command_view: command_view.clone(),
                };

                *self.timer_start.write().unwrap() = Instant::now(); // for blame/view-change

                info!("Received command, broadcasting Propose");
                self.broadcast_to_others(command).await;

                Ok(None)
            }

            // Once we proposed and we receive lock requests as a Primary, we can start counting the responses
            (
                Primary,
                Command::Network(NetworkCommand::Lock {
                    socket_addr,
                    command_view,
                }),
            ) => self.handle_lock_message(socket_addr, command_view).await,

            // a command has been proposed and we can lock it before sending a Lock message
            // for now this happens in the Primary as well, but that functionality could be piggy-backed in the section where we receive the command
            (_, Command::Network(NetworkCommand::Propose { command_view })) => {
                // TODO: You should only lock if view number is expected?
                self.lock_command_view(&command_view);
                info!(
                    "{}: View-command locked, sending out Lock message",
                    self.socket_address
                );

                let lock_command = Command::Network(NetworkCommand::Lock {
                    socket_addr: self.socket_address,
                    command_view,
                });

                self.send_to_primary(lock_command).await;
                Ok(None)
            }

            (Backup, Command::Client(client_command)) => {
                info!("Received client command, forwarding to primary");

                self.send_to_primary(Command::Client(client_command)).await;
                Ok(None)
            }

            // for the primary, the command is committed as we reach quorum, so we can return Ok
            (Primary, Command::Network(NetworkCommand::Commit { .. })) => Ok(None),

            // the backup gets a Commit message after we reach quorum, so we can go ahead and commit
            (Backup, Command::Network(NetworkCommand::Commit { command_view })) => {
                info!("about to try commit as a response to Commit message");

                let result = match self.try_commit(command_view).await {
                    Ok(result) => {
                        info!(
                            "{}: Committed command, response was {:?}",
                            self.socket_address,
                            result.unwrap()
                        );
                        Ok(None)
                    }
                    _ => Err(anyhow!("Error committing command")),
                };
                result
            }
            // View change moves the view/primary after enough blames were emitted
            (
                _,
                Command::Network(NetworkCommand::ViewChange {
                    socket_addr: _,
                    new_view,
                    highest_lock: _,
                }),
            ) => {
                if new_view > *self.current_view.read().unwrap() {
                    info!(
                        "{}: View-change performed, primary is {}",
                        self.socket_address,
                        self.get_primary(new_view)
                    );
                    *self.timer_start.write().unwrap() = Instant::now();
                    self.trigger_view_change(new_view);
                }
                Ok(None)
            }
            // blames are emitted after timer expires or if 'f' nodes sent us a blame command
            // this differentiation is so that we can make the protocol partially synchronous instead of synchronous
            (
                _,
                Command::Network(NetworkCommand::Blame {
                    socket_addr,
                    view,
                    timer_expired,
                }),
            ) => self.handle_blame(view, socket_addr, timer_expired).await,
            _ => {
                info!("{} :unhandled command", self.socket_address);
                Err(anyhow!("Unhandled command"))
            }
        };

<<<<<<< HEAD
        let result: Result<Option<Vec<u8>>, String> = result.map_err(|e| e.to_string());
        let reply = bincode::serialize(&result)?;
        let _ = writer.send(reply.into()).await?;

        Ok(())
    }
}

impl Node {
    pub fn new(
        peers: Vec<SocketAddr>,
        db_path: &str,
        address: SocketAddr,
        timer_start: Arc<RwLock<Instant>>,
    ) -> Self {
        Self {
            store: Store::new(db_path).unwrap(),
            peers,
            sender: ReliableSender::new(),
            current_view: Arc::new(RwLock::new(0)),
            command_view_lock: Arc::new(RwLock::new(CommandView::new())),
            lock_responses: Arc::new(Mutex::new(HashSet::new())),
            blame_messages: Arc::new(Mutex::new(HashSet::new())),
            socket_address: address,
            timer_start,
        }
=======
        let _ = reply_sender.send(result);
>>>>>>> f3a07d1d
    }

    async fn handle_lock_message(
        &mut self,
        socket_addr: SocketAddr,
        command_view: CommandView,
    ) -> Result<Option<Vec<u8>>, anyhow::Error> {
        if command_view.view <= *self.current_view.read().unwrap() {
            info!("Received command with an old, previously committed view, discarding");
            Ok(None)
        } else {
            let _ = self.lock_responses.lock().unwrap().insert(socket_addr);
            let response_count = self.lock_responses.lock().unwrap().len();

            // the literature defines quorum as a function of the adversarial threshold we want to support
            // n > f, n > 2f, or n > 3f are the alternatives; this uses n > 2f model
            let quorum_count = ((self.peers.len()) / 2) + 1;

            info!(
                "Received lock, did we get quorum? {} responses so far vs expected quorum of {} ",
                response_count, quorum_count
            );
            *self.timer_start.write().unwrap() = Instant::now();
            // broadcast commit, then try commit
            if response_count >= quorum_count {
                info!("Quorum achieved, commiting first and sending out Commit message!");
                self.try_commit(command_view.clone())
                    .await
                    .expect("Error committing command as primary");

<<<<<<< HEAD
                self.broadcast(NetworkCommand::Commit {
                    command_view,
=======
                self.broadcast_to_others(NetworkCommand::Commit {
                    command_view: command_view,
>>>>>>> f3a07d1d
                })
                .await;
            }
            Ok(None)
        }
    }

    async fn handle_client_command(
        &self,
        command: ClientCommand,
    ) -> Result<Option<Vec<u8>>, anyhow::Error> {
        match command {
            ClientCommand::Set { key, value } => self.store.write(key.into(), value.into()).await,
            ClientCommand::Get { key } => self.store.read(key.clone().into()).await,
        }
    }

    async fn broadcast(&mut self, network_command: NetworkCommand) {
        let message: Bytes = bincode::serialize(&Command::Network(network_command))
            .unwrap()
            .into();

        // forward the command to all replicas and wait for them to respond
        self.sender.broadcast(self.peers.clone(), message).await;
    }

    async fn broadcast_to_others(&mut self, network_command: NetworkCommand) {
        let message: Bytes = bincode::serialize(&Command::Network(network_command))
            .unwrap()
            .into();

        let other_peers: Vec<SocketAddr> = self
            .peers
            .iter()
            .copied()
            .filter(|x| *x != self.socket_address)
            .collect();

        // forward the command to all replicas and wait for them to respond
        self.sender.broadcast(other_peers, message).await;
    }

    async fn send_to_primary(&mut self, cmd: Command) {
        let message: Bytes = bincode::serialize(&cmd).unwrap().into();
        let primary_address = *(self.get_primary(*self.current_view.read().unwrap()));

        // forward the command to all replicas and wait for them to respond
        let _ = self.sender.send(primary_address, message).await;
    }

    async fn try_commit(&mut self, command_view: CommandView) -> Result<Option<Vec<u8>>> {
        *self.timer_start.write().unwrap() = Instant::now();

        // handle command, remove command lock (Primray already commits when quorum is achieved)
        if *self.command_view_lock.read().unwrap() != command_view {
            info!(
                "{}: trying to commit {:?} but we had locked {:?}",
                self.socket_address,
                command_view,
                *self.command_view_lock.read().unwrap()
            );
            // we are trying to commit something that has not been locked correctly,
            // so there must have been some fault
            return Err(anyhow!(
                "Trying to commit a command-view that had not been previously locked"
            ));
        }

        {
            let mut lock = self.current_view.write().unwrap(); // update last valid view number
            *lock = command_view.view;
        }

        self.command_view_lock.write().unwrap().view += 1;
        // handle command
        self.lock_responses.lock().unwrap().clear();
        self.clear_cmd_view_lock();

        self.handle_client_command(command_view.command).await
    }

    fn lock_command_view(&mut self, command_view: &CommandView) {
        if command_view.view != 0 {
            let mut lock = self.command_view_lock.write().unwrap();
            *lock = command_view.clone();
        }
        info!(
            "{}: Locked command view {:?}",
            self.socket_address,
            *self.command_view_lock.read().unwrap()
        );
    }

    pub fn get_state(&self) -> State {
        if self.get_primary(*self.current_view.read().unwrap()) == &self.socket_address {
            return State::Primary;
        }
        State::Backup
    }

    fn trigger_view_change(&mut self, new_view: u128) {
        let mut lock = self.current_view.write().unwrap(); // update last valid view number
        *lock = new_view;

        self.lock_responses.lock().unwrap().clear();
        self.blame_messages.lock().unwrap().clear();
        *self.command_view_lock.write().unwrap() = CommandView::new();
    }

    fn get_primary(&self, view: u128) -> &SocketAddr {
        self.peers.get(view as usize % self.peers.len()).unwrap()
    }

    fn clear_cmd_view_lock(&mut self) {
        *self.command_view_lock.write().unwrap() = CommandView::new();
    }

    async fn handle_blame(
        &mut self,
        view: u128,
        socket_addr: SocketAddr,
        timer_expired: bool,
    ) -> Result<Option<Vec<u8>>> {
        if view != *self.current_view.read().unwrap() && !timer_expired {
            return Ok(None);
        }

        let _ = self.blame_messages.lock().unwrap().insert(socket_addr);
        let blame_count = self.blame_messages.lock().unwrap().len();

        let highest_view_lock = (self.command_view_lock.read().unwrap()).clone();

        // from the docs, f is the amount of omission failures we want to tolerate
        // again, f is defined from the adversarial threshold of the system
        let f = self.peers.len() / 2;
        let quorum_count = f + 1;

        info!(
            "Received blame, did we get quorum? {} responses so far vs expected quorum of {} ",
            blame_count, quorum_count
        );
        let current_view = *self.current_view.read().unwrap();

        // if we receive enough blames, even if the timer did not go off yet,
        // we send out the blame message
        if blame_count == f || timer_expired {
            // same as if the timer expired on the node
            self.broadcast_to_others(NetworkCommand::Blame {
                socket_addr,
                view: current_view,
                timer_expired: false,
            })
            .await;
        }
        // broadcast commit, then try commit
        if blame_count >= quorum_count {
            info!("Enough nodes emmitted a blame response, starting view-change");
            // same as if the timer expired on the node

            self.broadcast(NetworkCommand::ViewChange {
                socket_addr,
                new_view: current_view + 1,
                highest_lock: highest_view_lock,
            })
            .await;
        }
        Ok(None)
    }
}<|MERGE_RESOLUTION|>--- conflicted
+++ resolved
@@ -7,13 +7,8 @@
 use bytes::Bytes;
 use futures::sink::SinkExt as _;
 use lib::{
-<<<<<<< HEAD
-    command::{ClientCommand},
-    network::{MessageHandler, ReliableSender, Writer},
-=======
-    command::{self, ClientCommand},
+    command::ClientCommand,
     network::{MessageHandler, SimpleSender, Writer},
->>>>>>> f3a07d1d
     store::Store,
 };
 use log::info;
@@ -246,36 +241,7 @@
             }
         };
 
-<<<<<<< HEAD
-        let result: Result<Option<Vec<u8>>, String> = result.map_err(|e| e.to_string());
-        let reply = bincode::serialize(&result)?;
-        let _ = writer.send(reply.into()).await?;
-
-        Ok(())
-    }
-}
-
-impl Node {
-    pub fn new(
-        peers: Vec<SocketAddr>,
-        db_path: &str,
-        address: SocketAddr,
-        timer_start: Arc<RwLock<Instant>>,
-    ) -> Self {
-        Self {
-            store: Store::new(db_path).unwrap(),
-            peers,
-            sender: ReliableSender::new(),
-            current_view: Arc::new(RwLock::new(0)),
-            command_view_lock: Arc::new(RwLock::new(CommandView::new())),
-            lock_responses: Arc::new(Mutex::new(HashSet::new())),
-            blame_messages: Arc::new(Mutex::new(HashSet::new())),
-            socket_address: address,
-            timer_start,
-        }
-=======
         let _ = reply_sender.send(result);
->>>>>>> f3a07d1d
     }
 
     async fn handle_lock_message(
@@ -306,13 +272,8 @@
                     .await
                     .expect("Error committing command as primary");
 
-<<<<<<< HEAD
-                self.broadcast(NetworkCommand::Commit {
-                    command_view,
-=======
                 self.broadcast_to_others(NetworkCommand::Commit {
                     command_view: command_view,
->>>>>>> f3a07d1d
                 })
                 .await;
             }
