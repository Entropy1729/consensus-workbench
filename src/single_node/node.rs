use async_trait::async_trait;
use bytes::Bytes;
use clap::Parser;
use futures::sink::SinkExt as _;
use lib::{
    network::{MessageHandler, Receiver, Writer},
    store::Store,
};
use log::info;
use std::error::Error;
use std::net::{SocketAddr, IpAddr, Ipv4Addr};

use lib::command::KeyValueCommand;


#[derive(Parser)]
#[clap(
    author,
    version,
    about
)]
struct Cli {
    /// The network port of the node where to send txs.
    #[clap(short, long, value_parser, value_name = "UINT", default_value_t = 6100)]
    port: u16,
    /// The network address of the node where to send txs.
    #[clap(short, long, value_parser, value_name = "UINT", default_value_t = IpAddr::V4(Ipv4Addr::LOCALHOST))]
    address: IpAddr,
}

#[derive(Clone)]
struct PingHandler {
    pub store: Store,
}

#[async_trait]
impl MessageHandler for PingHandler {
    async fn dispatch(&self, writer: &mut Writer, bytes: Bytes) -> Result<(), Box<dyn Error>> {
        let request = bincode::deserialize(&bytes)?;
        info!("Received request {:?}", request);

        let reply = match request {
<<<<<<< HEAD
            KeyValueCommand::Set { key, value } => {
                self.store.write(key, value).await;

                // FIXME add error handling
                let result: Result<(), ()> = Ok(());
                bincode::serialize(&result)?.into()
            }
            KeyValueCommand::Get { key } => {
                let value = self.store.read(key).await.unwrap();

                // FIXME add error handling,
                let result: Result<Option<Vec<u8>>, ()> = Ok(value);
                bincode::serialize(&result)?.into()
            }
=======
            PingMessage::Ping => PingMessage::Pong,
            PingMessage::Other(msg) => PingMessage::Other(format!("echo: {}", msg)),
            _ => PingMessage::Other("unsupported message".to_string()),
>>>>>>> 5996ff05
        };
        writer.send(reply).await.map_err(|e| e.into())
    }
}

#[tokio::main]
async fn main() {
    let cli = Cli::parse();

    info!("Node socket: {}:{}", cli.address, cli.port);

    simple_logger::SimpleLogger::new()
        .env()
        .with_level(log::LevelFilter::Info)
        .init()
        .unwrap();

<<<<<<< HEAD
    // TODO may need some parametrization of path to support multiple instances
    let store = Store::new(".db_single_node").unwrap();

    let address = "127.0.0.1:6100".parse::<SocketAddr>().unwrap();
    Receiver::spawn(
        address,
        PingHandler {
            store: store.clone(),
        },
    )
    .await
    .unwrap()
=======
    let address = SocketAddr::new(cli.address, cli.port);
    Receiver::spawn(address, PingHandler).await.unwrap()
>>>>>>> 5996ff05
}<|MERGE_RESOLUTION|>--- conflicted
+++ resolved
@@ -8,17 +8,12 @@
 };
 use log::info;
 use std::error::Error;
-use std::net::{SocketAddr, IpAddr, Ipv4Addr};
+use std::net::{IpAddr, Ipv4Addr, SocketAddr};
 
 use lib::command::KeyValueCommand;
 
-
 #[derive(Parser)]
-#[clap(
-    author,
-    version,
-    about
-)]
+#[clap(author, version, about)]
 struct Cli {
     /// The network port of the node where to send txs.
     #[clap(short, long, value_parser, value_name = "UINT", default_value_t = 6100)]
@@ -28,6 +23,7 @@
     address: IpAddr,
 }
 
+// FIXME rename
 #[derive(Clone)]
 struct PingHandler {
     pub store: Store,
@@ -40,12 +36,11 @@
         info!("Received request {:?}", request);
 
         let reply = match request {
-<<<<<<< HEAD
             KeyValueCommand::Set { key, value } => {
                 self.store.write(key, value).await;
 
                 // FIXME add error handling
-                let result: Result<(), ()> = Ok(());
+                let result: Result<Option<Vec<u8>>, ()> = Ok(None);
                 bincode::serialize(&result)?.into()
             }
             KeyValueCommand::Get { key } => {
@@ -55,11 +50,6 @@
                 let result: Result<Option<Vec<u8>>, ()> = Ok(value);
                 bincode::serialize(&result)?.into()
             }
-=======
-            PingMessage::Ping => PingMessage::Pong,
-            PingMessage::Other(msg) => PingMessage::Other(format!("echo: {}", msg)),
-            _ => PingMessage::Other("unsupported message".to_string()),
->>>>>>> 5996ff05
         };
         writer.send(reply).await.map_err(|e| e.into())
     }
@@ -77,11 +67,9 @@
         .init()
         .unwrap();
 
-<<<<<<< HEAD
     // TODO may need some parametrization of path to support multiple instances
     let store = Store::new(".db_single_node").unwrap();
-
-    let address = "127.0.0.1:6100".parse::<SocketAddr>().unwrap();
+    let address = SocketAddr::new(cli.address, cli.port);
     Receiver::spawn(
         address,
         PingHandler {
@@ -90,8 +78,4 @@
     )
     .await
     .unwrap()
-=======
-    let address = SocketAddr::new(cli.address, cli.port);
-    Receiver::spawn(address, PingHandler).await.unwrap()
->>>>>>> 5996ff05
 }