/// This module contains blocks and a ledger (a list of those blocks where each element contains a hash of the previous one)
/// used as the commit log of a key value store: each block contains a (possibly empty) list of write (set) commands of key values.
use std::fmt::Display;

use anyhow::{bail, Result};
use itertools::Itertools;

use lib::command::Command;
use log::{debug, warn};
use rand::Rng;
use serde::{Deserialize, Serialize};
use sha2::{Digest, Sha256};

<<<<<<< HEAD
// Difficulty is expressed as the maximum u32 unsigned integer shifted a number of
// bits to the right. This way, a difficulty of u32::MAX >> n means "the hash has
// to start with  n zeroes". The higher the n, the higher difficulty.
const DIFFICULTY_TARGET: u32 = if cfg!(test) {
    // Lower the difficulty for testing so it doesn't take very long
    u32::MAX >> 16
} else {
    u32::MAX >> 18
};
=======
const DIFFICULTY_PREFIX: &str = "0000";
>>>>>>> 7ce38559

pub type TransactionId = String;
pub type Transaction = (TransactionId, Command);

#[derive(Debug, Serialize, Deserialize, Clone, PartialEq, Eq)]
pub struct Block {
    pub miner_id: String,
    height: u64,
    hash: String,
    previous_hash: String,
    data: Vec<Transaction>,
    nonce: u64,
}

impl Block {
    /// Generate a hex string of a Sha256 hash for the attributes in this block.
    /// The hash field itself doesn't affect the result.
    pub fn calculate_hash(&self) -> String {
        let mut hasher = Sha256::new();
        hasher.update(&self.height.to_string());
        hasher.update(&self.miner_id);
        hasher.update(&self.previous_hash);
        hasher.update(self.nonce.to_string());
        for (txid, cmd) in &self.data {
            hasher.update(txid);
            hasher.update(cmd.to_string());
        }
        let hash = hasher.finalize().as_slice().to_owned();
<<<<<<< HEAD
        hex::encode(&hash)
=======
        hex::encode(hash)
>>>>>>> 7ce38559
    }

    /// Create a genesis block, which is expected to be the first block of any valid ledger.
    pub fn genesis() -> Self {
        // using ugly placeholder values for genesis, maybe there are better ones
        let data = vec![];
        // We use a random initial nonce so different nodes start at different values
        // If they all start at the same value they will take the same amount of time
        // to mine a block.
        let mut block = Self {
            height: 0,
            miner_id: "god".to_string(),
            previous_hash: "genesis".to_string(),
            hash: "temporary".to_string(),
            data,
            nonce: 0,
        };
        block.hash = block.calculate_hash();

        block
    }

    /// Returns if this is a valid node: if its hash attribute matches the result of hashing the block data
    /// and meets the difficulty prefix (the amount of leading zeros) for the proof of work.
    fn is_valid(&self) -> bool {
<<<<<<< HEAD
        match is_below_difficulty_target(&self.hash) {
            Ok(false) => {
                warn!("block has invalid difficulty {}", self.hash);
                return false;
            }
            Err(_) => {
                warn!("block has malformed hash {}", self.hash);
                return false;
            }
            Ok(true) => {}
        }

        if self.calculate_hash() != self.hash {
=======
        if !self.hash.starts_with(DIFFICULTY_PREFIX) {
            warn!("block has invalid difficulty {}", self.hash);
            return false;
        } else if self.calculate_hash() != self.hash {
>>>>>>> 7ce38559
            warn!("block has invalid hash {}", self.hash);
            return false;
        }
        true
    }

    /// Returns true if the given block is an extension of this one.
    fn extends(&self, other: &Block) -> bool {
        if self.previous_hash != other.hash {
            warn!(
                "block has wrong previous hash {}, expected {}",
                self.previous_hash, other.hash
            );
            return false;
        }
        if self.height != other.height + 1 {
            warn!(
                "block has wrong height {}, expected {}",
                self.height,
                other.height + 1
            );
            return false;
        }
        true
    }
}

#[derive(Debug, Serialize, Deserialize, Clone)]
pub struct Ledger {
    pub blocks: Vec<Block>,
}

impl Ledger {
    /// Creates a new ledger with a genesis block in it.
    pub fn new() -> Self {
        Self {
            blocks: vec![Block::genesis()],
        }
    }

    /// Viewing the ledger as the commit log of key/value commands, return the current value
    /// of the given key.
    pub fn get(&self, key: &str) -> Option<String> {
        for block in self.blocks.iter().rev() {
            for (_, cmd) in &block.data {
                if let Command::Set {
                    key: block_key,
                    value,
                } = cmd
                {
                    if block_key == key {
                        return Some(value.clone());
                    }
                }
            }
        }

        None
    }

    /// Returns true if there's a transaction with the given id commited in some block of this ledger.
    pub fn contains(&self, txid: &str) -> bool {
        for block in self.blocks.iter().rev() {
            for (stored_txid, _) in &block.data {
                if stored_txid == txid {
                    return true;
                }
            }
        }
        false
    }

    /// Return whether this blockchain is valid: it starts with the expected genesis block and
    /// each subsequent block is a valid extensions of the previous.
    pub fn is_valid(&self) -> bool {
        if self.blocks.is_empty() || *self.blocks.first().unwrap() != Block::genesis() {
            warn!("ledger has an invalid genesis block");
            return false;
        }

        for (previous, block) in self.blocks.iter().tuple_windows() {
            if !block.is_valid() || !block.extends(previous) {
                return false;
            }
        }

        true
    }

    /// Return a new ledger that is the same as the current one with the given block added at the top.
    /// Fails if the block is an invalid extension of this ledger.
    pub fn extend(&self, block: Block) -> Result<Self> {
        if !block.is_valid() || !block.extends(self.blocks.last().unwrap()) {
            bail!("block {:?} is not a valid extension of the ledger", block);
        }
        let mut new_ledger = self.clone();
        new_ledger.blocks.push(block);
        Ok(new_ledger)
    }

    const MINER_LOG_EVERY: u64 = 100000;

    /// Produce a block that extends the given one and includes the given list of transactions as its
    /// data, by trying different nonce values until the hash of the block meets the difficulty prefix
    /// --- the amount of leading zeros in the hash that is the proof of work.
    /// Note that the transactions are assumed to be safe for inclusion in the block, no duplicate
    /// checks are run here.
    pub fn mine_block(
        miner_id: &str,
        previous_block: Block,
        transactions: Vec<Transaction>,
    ) -> Block {
        debug!("mining block...");
        let initial_nonce = rand::thread_rng().gen_range(0, 100000000);
        let mut candidate = Block {
            height: previous_block.height + 1,
            miner_id: miner_id.to_string(),
            previous_hash: previous_block.hash,
            hash: "not known yet".to_string(),
            data: transactions,
            nonce: initial_nonce,
        };

        loop {
            if candidate.nonce % Self::MINER_LOG_EVERY == 0 {
                debug!("nonce: {}", candidate.nonce);
            }
            candidate.hash = candidate.calculate_hash();
<<<<<<< HEAD
            // I'm unwrapping because the only posible error is `candidate.hash` not
            // being a valid hexstring, and that's not possible here.
            if is_below_difficulty_target(&candidate.hash).unwrap() {
=======
            if candidate.hash.starts_with(DIFFICULTY_PREFIX) {
>>>>>>> 7ce38559
                debug!(
                    "mined! nonce: {}, hash: {}",
                    candidate.nonce, candidate.hash
                );

                return candidate;
            }
            candidate.nonce += 1;
        }
    }
}

impl Display for Ledger {
    fn fmt(&self, f: &mut std::fmt::Formatter<'_>) -> std::fmt::Result {
        write!(
            f,
            "Ledger {{ length: {}, latest: {:?}  }}",
            self.blocks.len(),
            self.blocks.last().unwrap()
        )
    }
}

<<<<<<< HEAD
fn is_below_difficulty_target(hash: &str) -> Result<bool> {
    let hash_bytes = hex::decode(hash)?;
    let first_four_bytes = u32::from(hash_bytes[0])
        + (u32::from(hash_bytes[1]) << 8)
        + (u32::from(hash_bytes[2]) << 16)
        + (u32::from(hash_bytes[3]) << 24);

    Ok(first_four_bytes < DIFFICULTY_TARGET)
}

=======
>>>>>>> 7ce38559
#[cfg(test)]
mod tests {
    use super::*;

    #[tokio::test]
    async fn calculate_hash() {
        // test that each of the block attributes contributes to the hash
        // (not the hash value itself)
        let mut block = Block {
            height: 1,
            miner_id: "127.0.0.1:6100".to_string(),
            hash: "temporary hash".to_string(),
            previous_hash: Block::genesis().hash,
            data: vec![],
            nonce: 0,
        };
        let hash1 = block.calculate_hash();
        let hash2 = block.calculate_hash();
        assert_eq!(hash1, hash2);

        block.nonce = 1;
        let hash3 = block.calculate_hash();
        assert_ne!(hash1, hash3);

        block.previous_hash = "another".to_string();
        let hash4 = block.calculate_hash();
        assert_ne!(hash3, hash4);

        block.data = vec![(
            "txid".to_string(),
            Command::Set {
                key: "k".to_string(),
                value: "v".to_string(),
            },
        )];
        let hash5 = block.calculate_hash();
        assert_ne!(hash4, hash5);

        // same command, different txid
        block.data = vec![(
            "txid2".to_string(),
            Command::Set {
                key: "k".to_string(),
                value: "v".to_string(),
            },
        )];
        let hash6 = block.calculate_hash();
        assert_ne!(hash5, hash6);

        // the block's own hash does not affect it's hash calculation
        block.hash = "another".to_string();
        let hash7 = block.calculate_hash();
        assert_eq!(hash6, hash7);
    }

    #[tokio::test]
    async fn block_validation() {
        let genesis = Block::genesis();
        let mut block = Block {
            height: 1,
            miner_id: "127.0.0.1:6100".to_string(),
            previous_hash: genesis.hash.to_string(),
            hash: "invalid".to_string(),
            data: vec![],
<<<<<<< HEAD
            nonce: 67048562,
=======
            nonce: 417843,
>>>>>>> 7ce38559
        };

        assert!(block.extends(&genesis));

        // height is not the next from the previous block
        block.height = 10;
        assert!(!block.extends(&genesis));
        // restore
        block.height = 1;

        // hash is invalid hex
        assert!(!block.is_valid());

        block.hash = block.calculate_hash();
        assert!(block.is_valid());
        assert!(block.extends(&genesis));

        // hash is invalid --the current hash is based on a different nonce
        block.nonce = 918;
        assert!(!block.is_valid());

        // hash is valid but doesn't meet proof of work
        block.hash = block.calculate_hash();
        assert!(!block.is_valid());
    }

    #[tokio::test]
    async fn ledger_operations() {
        let ledger = Ledger::new();
        assert_eq!(1, ledger.blocks.len());
        assert_eq!(Block::genesis(), *ledger.blocks.first().unwrap());

        // extend with valid block
        let block = Block {
            height: 1,
            miner_id: "127.0.0.1:6100".to_string(),
            previous_hash: Block::genesis().hash.to_string(),
<<<<<<< HEAD
            hash: "ad260000963facb4d34b6b503d01beba7c58edaf6176b46ca92db75592cd8cf0".to_string(),
            data: vec![],
            nonce: 67048562,
=======
            hash: "0000c6c07082f30f572ddc571c4556566abe77cb8884c4cfad517c0db975c31b".to_string(),
            data: vec![],
            nonce: 417843,
>>>>>>> 7ce38559
        };

        let ledger = ledger.extend(block.clone()).unwrap();
        assert_eq!(2, ledger.blocks.len());

        // fail extend on invalid block
        assert!(ledger.extend(block).is_err());
    }

    #[tokio::test]
    async fn ledger_validation() {
        // a valid block that extends genesis
        let mut block = Block {
            height: 1,
            miner_id: "127.0.0.1:6100".to_string(),
            previous_hash: Block::genesis().hash.to_string(),
<<<<<<< HEAD
            hash: "ad260000963facb4d34b6b503d01beba7c58edaf6176b46ca92db75592cd8cf0".to_string(),
            data: vec![],
            nonce: 67048562,
=======
            hash: "0000c6c07082f30f572ddc571c4556566abe77cb8884c4cfad517c0db975c31b".to_string(),
            data: vec![],
            nonce: 417843,
>>>>>>> 7ce38559
        };

        let mut ledger = Ledger::new();
        assert!(ledger.is_valid());
        ledger.blocks.push(block.clone());
        assert!(ledger.is_valid());

        // fail if first block is valid but not genesis
        ledger.blocks = vec![block.clone()];
        assert!(!ledger.is_valid());

        // fail if missing a genesis block
        ledger.blocks = vec![];
        assert!(!ledger.is_valid());

        // fail if invalid extension
        ledger.blocks = vec![Block::genesis(), block.clone(), block.clone()];
        assert!(!ledger.is_valid());

        // fail if invalid block
        block.nonce = 0;
        ledger.blocks = vec![Block::genesis(), block.clone()];
        assert!(!ledger.is_valid());
    }

    #[tokio::test]
    async fn mine_block() {
        let ledger = Ledger::new();

        let genesis = ledger.blocks.first().unwrap().clone();
        let transaction = (
            "tx1".to_string(),
            Command::Set {
                key: "key".to_string(),
                value: "value".to_string(),
            },
        );
        let new_block = Ledger::mine_block("127.0.0.1:6100", genesis.clone(), vec![transaction]);
        assert!(new_block.is_valid());
        assert!(new_block.extends(&genesis));

        let ledger = ledger.extend(new_block.clone()).unwrap();
        assert!(ledger.is_valid());
        assert!(ledger.contains("tx1"));
        assert_eq!("value", &ledger.get("key").unwrap());

        // repeat
        let transaction = (
            "tx2".to_string(),
            Command::Set {
                key: "key".to_string(),
                value: "another".to_string(),
            },
        );
        let new_new_block =
            Ledger::mine_block("127.0.0.1:6100", new_block.clone(), vec![transaction]);
        assert!(new_new_block.is_valid());
        assert!(new_new_block.extends(&new_block));

        let ledger = ledger.extend(new_new_block.clone()).unwrap();
        assert!(ledger.is_valid());
        assert!(ledger.contains("tx2"));
        assert_eq!("another", &ledger.get("key").unwrap());
    }
}<|MERGE_RESOLUTION|>--- conflicted
+++ resolved
@@ -11,7 +11,6 @@
 use serde::{Deserialize, Serialize};
 use sha2::{Digest, Sha256};
 
-<<<<<<< HEAD
 // Difficulty is expressed as the maximum u32 unsigned integer shifted a number of
 // bits to the right. This way, a difficulty of u32::MAX >> n means "the hash has
 // to start with  n zeroes". The higher the n, the higher difficulty.
@@ -21,9 +20,6 @@
 } else {
     u32::MAX >> 18
 };
-=======
-const DIFFICULTY_PREFIX: &str = "0000";
->>>>>>> 7ce38559
 
 pub type TransactionId = String;
 pub type Transaction = (TransactionId, Command);
@@ -52,11 +48,7 @@
             hasher.update(cmd.to_string());
         }
         let hash = hasher.finalize().as_slice().to_owned();
-<<<<<<< HEAD
         hex::encode(&hash)
-=======
-        hex::encode(hash)
->>>>>>> 7ce38559
     }
 
     /// Create a genesis block, which is expected to be the first block of any valid ledger.
@@ -82,7 +74,6 @@
     /// Returns if this is a valid node: if its hash attribute matches the result of hashing the block data
     /// and meets the difficulty prefix (the amount of leading zeros) for the proof of work.
     fn is_valid(&self) -> bool {
-<<<<<<< HEAD
         match is_below_difficulty_target(&self.hash) {
             Ok(false) => {
                 warn!("block has invalid difficulty {}", self.hash);
@@ -96,12 +87,6 @@
         }
 
         if self.calculate_hash() != self.hash {
-=======
-        if !self.hash.starts_with(DIFFICULTY_PREFIX) {
-            warn!("block has invalid difficulty {}", self.hash);
-            return false;
-        } else if self.calculate_hash() != self.hash {
->>>>>>> 7ce38559
             warn!("block has invalid hash {}", self.hash);
             return false;
         }
@@ -230,13 +215,9 @@
                 debug!("nonce: {}", candidate.nonce);
             }
             candidate.hash = candidate.calculate_hash();
-<<<<<<< HEAD
             // I'm unwrapping because the only posible error is `candidate.hash` not
             // being a valid hexstring, and that's not possible here.
             if is_below_difficulty_target(&candidate.hash).unwrap() {
-=======
-            if candidate.hash.starts_with(DIFFICULTY_PREFIX) {
->>>>>>> 7ce38559
                 debug!(
                     "mined! nonce: {}, hash: {}",
                     candidate.nonce, candidate.hash
@@ -260,7 +241,6 @@
     }
 }
 
-<<<<<<< HEAD
 fn is_below_difficulty_target(hash: &str) -> Result<bool> {
     let hash_bytes = hex::decode(hash)?;
     let first_four_bytes = u32::from(hash_bytes[0])
@@ -270,9 +250,6 @@
 
     Ok(first_four_bytes < DIFFICULTY_TARGET)
 }
-
-=======
->>>>>>> 7ce38559
 #[cfg(test)]
 mod tests {
     use super::*;
@@ -337,11 +314,7 @@
             previous_hash: genesis.hash.to_string(),
             hash: "invalid".to_string(),
             data: vec![],
-<<<<<<< HEAD
             nonce: 67048562,
-=======
-            nonce: 417843,
->>>>>>> 7ce38559
         };
 
         assert!(block.extends(&genesis));
@@ -379,15 +352,9 @@
             height: 1,
             miner_id: "127.0.0.1:6100".to_string(),
             previous_hash: Block::genesis().hash.to_string(),
-<<<<<<< HEAD
             hash: "ad260000963facb4d34b6b503d01beba7c58edaf6176b46ca92db75592cd8cf0".to_string(),
             data: vec![],
             nonce: 67048562,
-=======
-            hash: "0000c6c07082f30f572ddc571c4556566abe77cb8884c4cfad517c0db975c31b".to_string(),
-            data: vec![],
-            nonce: 417843,
->>>>>>> 7ce38559
         };
 
         let ledger = ledger.extend(block.clone()).unwrap();
@@ -404,15 +371,9 @@
             height: 1,
             miner_id: "127.0.0.1:6100".to_string(),
             previous_hash: Block::genesis().hash.to_string(),
-<<<<<<< HEAD
             hash: "ad260000963facb4d34b6b503d01beba7c58edaf6176b46ca92db75592cd8cf0".to_string(),
             data: vec![],
             nonce: 67048562,
-=======
-            hash: "0000c6c07082f30f572ddc571c4556566abe77cb8884c4cfad517c0db975c31b".to_string(),
-            data: vec![],
-            nonce: 417843,
->>>>>>> 7ce38559
         };
 
         let mut ledger = Ledger::new();
