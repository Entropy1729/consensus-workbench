--- conflicted
+++ resolved
@@ -1,34 +1,25 @@
-use std::net::{SocketAddr, IpAddr, Ipv4Addr};
+use bytes::Bytes;
 use clap::Parser;
-use bytes::Bytes;
 use lib::command::KeyValueCommand;
 use lib::network::ReliableSender;
-use log::info;
+use log::{error, info};
+use std::net::{IpAddr, Ipv4Addr, SocketAddr};
 
 pub type Error = Box<dyn std::error::Error + Send + Sync>;
 
 #[derive(Parser)]
-#[clap(
-    author,
-    version,
-    about
-)]
+#[clap(author, version, about)]
 struct Cli {
     /// The network port of the node where to send txs.
-    #[clap(value_parser, value_name = "INT", default_value_t = 6100)]
+    #[clap(long, short, value_parser, value_name = "INT", default_value_t = 6100)]
     port: u16,
     /// The network address of the node where to send txs.
     #[clap(short, long, value_parser, value_name = "INT", default_value_t = IpAddr::V4(Ipv4Addr::LOCALHOST))]
     address: IpAddr,
-    /// The node's timeout value in milliseconds.
-    #[clap(short, long, value_parser, value_name = "INT", default_value_t = 15000)]
-    timeout: u64,
-    /// Message to send as Other({message}).
-    #[clap(short, long, value_parser, value_name ="STRING")]
-    message: Option<String>,
-    /// Wait time between messages. If 0, it only sends one message and exits.
-    #[clap(short, long, value_parser, value_name = "INT", default_value_t = 0)]
-    wait_time: u64,
+    /// FIXME
+    key: String,
+    /// FIXME
+    value: Option<String>,
 }
 
 #[tokio::main]
@@ -36,7 +27,6 @@
     let cli = Cli::parse();
 
     info!("Node socket: {}{}", cli.address, cli.port);
-    info!("Wait time between transactions: {}", cli.wait_time);
 
     simple_logger::SimpleLogger::new()
         .env()
@@ -46,62 +36,36 @@
 
     // using a reliable sender to get a response back
     let mut sender = ReliableSender::new();
-<<<<<<< HEAD
-    let address = "127.0.0.1:6100".parse::<SocketAddr>().unwrap();
+    let address = SocketAddr::new(cli.address, cli.port);
 
-    // set a value
-    let message: Bytes = bincode::serialize(&KeyValueCommand::Set {
-        key: "name".into(),
-        value: "facundo".into(),
-    })?
-    .into();
-    let cancel_handler = sender.send(address, message).await;
-    assert!(cancel_handler.await.is_ok());
-    info!("value was set");
+    // TODO consider explicitly choosing get or set in the args
+    let command = if let Some(value) = cli.value {
+        KeyValueCommand::Set {
+            key: cli.key.into(),
+            value: value.into(),
+        }
+    } else {
+        KeyValueCommand::Get {
+            key: cli.key.into(),
+        }
+    };
 
-    //get the value
-    let message: Bytes = bincode::serialize(&KeyValueCommand::Get { key: "name".into() })?.into();
+    let message: Bytes = bincode::serialize(&command)?.into();
     let cancel_handler = sender.send(address, message).await;
 
     match cancel_handler.await {
         Ok(response) => {
             let response: Result<Option<Vec<u8>>, ()> =
                 bincode::deserialize(&response).expect("failed to deserialize response");
-            match response {
-                Ok(Some(value)) => info!("received value {}", String::from_utf8_lossy(&value)),
-                Ok(None) => info!("value is missing"),
-                _error => info!("store command failed"),
+
+            match (command, response) {
+                (_, Ok(Some(value))) => info!("{}", String::from_utf8_lossy(&value)),
+                (KeyValueCommand::Get { .. }, Ok(None)) => info!("NOT FOUND"),
+                (KeyValueCommand::Set { .. }, Ok(_)) => info!("OK"),
+                _error => error!("ERROR"),
             }
             Ok(())
         }
         Err(error) => Err(error.into()),
     }
-=======
-    let address = SocketAddr::new(cli.address, cli.port);
-
-    let ping_message = match cli.message{
-        None => PingMessage::Ping,
-        Some(msg) => PingMessage::Other(msg)
-    };
-
-    let result = loop {
-        
-        let message: Bytes = bincode::serialize(&ping_message)?.into();
-        let cancel_handler = sender.send(address, message).await;
-
-        let msg_result = match cancel_handler.await {
-            Ok(response) => {
-                let response: PingMessage = bincode::deserialize(&response)?;
-                info!("received response: {:?}", response);
-                Ok(())
-            }
-            Err(error) => Err(error.into())
-        };
-
-        if cli.wait_time == 0 { break msg_result; }
-        std::thread::sleep(std::time::Duration::from_millis(cli.wait_time));
-    };
-
-    result
->>>>>>> 5996ff05
 }