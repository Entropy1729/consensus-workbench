--- conflicted
+++ resolved
@@ -12,7 +12,6 @@
 use log::info;
 use serde::{Deserialize, Serialize};
 use std::net::SocketAddr;
-use std::sync::{Arc, Mutex};
 
 use lib::command::Command as ClientCommand;
 
@@ -55,7 +54,7 @@
 pub struct Node {
     pub state: State,
     pub store: Store,
-    pub peers: Arc<Mutex<Vec<SocketAddr>>>,
+    pub peers: Vec<SocketAddr>,
     pub sender: ReliableSender,
 }
 
@@ -75,11 +74,7 @@
         Self {
             state: Primary,
             store: Store::new(db_path).unwrap(),
-<<<<<<< HEAD
-            peers: Arc::new(Mutex::new(vec![])),
-=======
             peers: vec![],
->>>>>>> 1f1aa862
             sender: ReliableSender::new(),
         }
     }
@@ -88,7 +83,7 @@
         Self {
             state: Backup,
             store: Store::new(db_path).unwrap(),
-            peers: Arc::new(Mutex::new(vec![])),
+            peers: vec![],
             sender: ReliableSender::new(),
         }
     }
@@ -120,14 +115,8 @@
                 self.store.write(key.into(), value.into()).await
             }
             (_, Subscribe { address }) => {
-<<<<<<< HEAD
-                let mut peers = self.peers.lock().unwrap();
-                peers.push(address);
-                info!("Peers: {:?}", peers);
-=======
                 self.peers.push(address);
                 info!("Peers: {:?}", self.peers);
->>>>>>> 1f1aa862
                 Ok(None)
             }
             (_, Command(Get { key })) => self.store.read(key.clone().into()).await,
@@ -147,29 +136,11 @@
     async fn forward_to_replicas(&mut self, command: ClientCommand) {
         let sync_message: Bytes = bincode::serialize(&command).unwrap().into();
 
-<<<<<<< HEAD
-        // Need to lock the shared self.peers variable, but it needs to be done in
-        // its own scope to release the lock before the .await
-        // See https://tokio.rs/tokio/tutorial/shared-state in section
-        // "Holding a MutexGuard across an .await" for more info
-        let peers_clone;
-        {
-            let peers_lock = self.peers.lock().unwrap();
-            peers_clone = peers_lock.clone();
-        }
-
-        // forward the command to all replicas and wait for them to respond
-        info!("Forwarding set to {:?}", peers_clone.to_vec());
-        let handlers = self
-            .sender
-            .broadcast(peers_clone.to_vec(), sync_message)
-=======
         // forward the command to all replicas and wait for them to respond
         info!("Forwarding set to {:?}", self.peers.to_vec());
         let handlers = self
             .sender
             .broadcast(self.peers.to_vec(), sync_message)
->>>>>>> 1f1aa862
             .await;
         futures::future::join_all(handlers).await;
     }
