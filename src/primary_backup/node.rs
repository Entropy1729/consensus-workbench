/// This module contains an implementation nodes that can run in primary or backup mode.
/// Every Set command to a primary node will be broadcasted reliably for the backup nodes to replicate it.
/// We plan to add backup promotion in case of primary failure.
use anyhow::{anyhow, Result};
use async_trait::async_trait;
use bytes::Bytes;
use futures::sink::SinkExt as _;
use lib::{
    network::{MessageHandler, ReliableSender, Writer},
    store::Store,
};
use log::info;
use serde::{Deserialize, Serialize};
use std::net::SocketAddr;
use std::sync::{Arc, Mutex};

use lib::command::Command as ClientCommand;

/// The types of messages supported by this implementation's state machine.
#[derive(Debug, Serialize, Deserialize)]
pub enum Message {
    /// A command sent by a a client to this node.
    Command(ClientCommand),

    /// A request from a peer to replicate a client write command
    Replicate(ClientCommand),

    /// A backup replica request to subcribe to a primary
    Subscribe { address: SocketAddr },

    /// A primary node's heartbeat including the currently known peers
    // this is just for illustration purposes not being used yet
    Heartbeat { peers: Vec<SocketAddr> },
}

impl Message {
    /// Incoming requests can be either messages sent by other nodes or client commands
    /// (which are server implementation agnostic)
    /// in which case they are wrapped into Message::Command to treat them uniformly by
    /// the state machine
    pub fn deserialize(data: Bytes) -> Result<Self> {
        // this allows handling both client and peer messages from the same tcp listener
        // alternatively the network code could be refactored to have different tcp connections
        // and feeding both types of incoming messages into the same async handler task
        if let Ok(c) = bincode::deserialize::<ClientCommand>(&data) {
            Ok(Self::Command(c))
        } else {
            bincode::deserialize(&data).map_err(|e| anyhow!(e))
        }
    }
}

#[derive(Clone)]
/// A message handler that just forwards key/value store requests from clients to an internal rocksdb store.
pub struct Node {
    pub state: State,
    pub store: Store,
    pub peers: Arc<Mutex<Vec<SocketAddr>>>,
    pub sender: ReliableSender,
}

/// The state of a node viewed as a state-machine.
#[derive(Clone, Copy)]
pub enum State {
    Primary,
    Backup,
}

use ClientCommand::*;
use Message::*;
use State::*;

impl Node {
    pub fn primary(db_path: &str) -> Self {
        Self {
            state: Primary,
            store: Store::new(db_path).unwrap(),
<<<<<<< HEAD
            peers: Arc::new(Mutex::new(vec![])),
=======
            peers: vec![],
>>>>>>> 52d6ac4a
            sender: ReliableSender::new(),
        }
    }

    pub fn backup(db_path: &str) -> Self {
        Self {
            state: Backup,
            store: Store::new(db_path).unwrap(),
            peers: Arc::new(Mutex::new(vec![])),
            sender: ReliableSender::new(),
        }
    }
}

#[async_trait]
impl MessageHandler for Node {
    async fn dispatch(&mut self, writer: &mut Writer, bytes: Bytes) -> Result<()> {
        let request = Message::deserialize(bytes)?;
        info!("Received request {:?}", request);

        let result = match (self.state, request) {
<<<<<<< HEAD
            (Primary, Command(Set { key, value })) => {
                self.forward_to_replicas(Set {
                    key: key.clone(),
                    value: value.clone(),
                })
                .await;
                self.store
                    .write(key.clone().into(), value.clone().into())
                    .await
=======
            (Primary, Command::Set { key, value }) => {
                self.forward_to_replicas(&key, &value).await;

                self.store.write(key.into(), value.into()).await
            }
            (Backup, Command::SyncSet { key, value }) => {
                self.forward_to_replicas(&key, &value).await;

                self.store.write(key.into(), value.into()).await
            }
            (_, Command::Subscribe { address }) => {
                self.peers.push(address);
                info!("Peers: {:?}", self.peers.to_vec());
                Ok(None)
>>>>>>> 52d6ac4a
            }
            (Backup, Replicate(Set { key, value })) => {
                self.forward_to_replicas(Set {
                    key: key.clone(),
                    value: value.clone(),
                })
                .await;
                self.store.write(key.into(), value.into()).await
            }
            (_, Subscribe { address }) => {
                let mut peers = self.peers.lock().unwrap();
                peers.push(address);
                info!("Peers: {:?}", peers);
                Ok(None)
            }
            (_, Command(Get { key })) => self.store.read(key.clone().into()).await,
            _ => Err(anyhow!("Unhandled command")),
        };

        // convert the error into something serializable
        let result = result.map_err(|e| e.to_string());

        info!("Sending response {:?}", result);
        let reply = bincode::serialize(&result)?;
        Ok(writer.send(reply.into()).await?)
    }
}
<<<<<<< HEAD

impl Node {
    async fn forward_to_replicas(&mut self, command: ClientCommand) {
        let sync_message: Bytes = bincode::serialize(&command).unwrap().into();

        // Need to lock the shared self.peers variable, but it needs to be done in
        // its own scope to release the lock before the .await
        // See https://tokio.rs/tokio/tutorial/shared-state in section
        // "Holding a MutexGuard across an .await" for more info
        let peers_clone;
        {
            let peers_lock = self.peers.lock().unwrap();
            peers_clone = peers_lock.clone();
        }

        // forward the command to all replicas and wait for them to respond
        info!("Forwarding set to {:?}", peers_clone.to_vec());
        let handlers = self
            .sender
            .broadcast(peers_clone.to_vec(), sync_message)
=======
impl Node {
    async fn forward_to_replicas(&mut self, key: &String, value: &String) {
        // TODO review: since we're always using the same serialization format,
        // would it make sense to always handle serialization inside the networking calls?
        let sync_message: Bytes = bincode::serialize(&Command::SyncSet {
            key: key.clone(),
            value: value.clone(),
        })
        .unwrap()
        .into();

        // forward the command to all replicas and wait for them to respond
        info!("Forwarding set to {:?}", self.peers.to_vec());
        let handlers = self
            .sender
            .broadcast(self.peers.to_vec(), sync_message)
>>>>>>> 52d6ac4a
            .await;
        futures::future::join_all(handlers).await;
    }
}<|MERGE_RESOLUTION|>--- conflicted
+++ resolved
@@ -75,11 +75,7 @@
         Self {
             state: Primary,
             store: Store::new(db_path).unwrap(),
-<<<<<<< HEAD
-            peers: Arc::new(Mutex::new(vec![])),
-=======
             peers: vec![],
->>>>>>> 52d6ac4a
             sender: ReliableSender::new(),
         }
     }
@@ -101,7 +97,6 @@
         info!("Received request {:?}", request);
 
         let result = match (self.state, request) {
-<<<<<<< HEAD
             (Primary, Command(Set { key, value })) => {
                 self.forward_to_replicas(Set {
                     key: key.clone(),
@@ -111,22 +106,6 @@
                 self.store
                     .write(key.clone().into(), value.clone().into())
                     .await
-=======
-            (Primary, Command::Set { key, value }) => {
-                self.forward_to_replicas(&key, &value).await;
-
-                self.store.write(key.into(), value.into()).await
-            }
-            (Backup, Command::SyncSet { key, value }) => {
-                self.forward_to_replicas(&key, &value).await;
-
-                self.store.write(key.into(), value.into()).await
-            }
-            (_, Command::Subscribe { address }) => {
-                self.peers.push(address);
-                info!("Peers: {:?}", self.peers.to_vec());
-                Ok(None)
->>>>>>> 52d6ac4a
             }
             (Backup, Replicate(Set { key, value })) => {
                 self.forward_to_replicas(Set {
@@ -154,45 +133,16 @@
         Ok(writer.send(reply.into()).await?)
     }
 }
-<<<<<<< HEAD
 
 impl Node {
     async fn forward_to_replicas(&mut self, command: ClientCommand) {
         let sync_message: Bytes = bincode::serialize(&command).unwrap().into();
-
-        // Need to lock the shared self.peers variable, but it needs to be done in
-        // its own scope to release the lock before the .await
-        // See https://tokio.rs/tokio/tutorial/shared-state in section
-        // "Holding a MutexGuard across an .await" for more info
-        let peers_clone;
-        {
-            let peers_lock = self.peers.lock().unwrap();
-            peers_clone = peers_lock.clone();
-        }
-
-        // forward the command to all replicas and wait for them to respond
-        info!("Forwarding set to {:?}", peers_clone.to_vec());
-        let handlers = self
-            .sender
-            .broadcast(peers_clone.to_vec(), sync_message)
-=======
-impl Node {
-    async fn forward_to_replicas(&mut self, key: &String, value: &String) {
-        // TODO review: since we're always using the same serialization format,
-        // would it make sense to always handle serialization inside the networking calls?
-        let sync_message: Bytes = bincode::serialize(&Command::SyncSet {
-            key: key.clone(),
-            value: value.clone(),
-        })
-        .unwrap()
-        .into();
 
         // forward the command to all replicas and wait for them to respond
         info!("Forwarding set to {:?}", self.peers.to_vec());
         let handlers = self
             .sender
             .broadcast(self.peers.to_vec(), sync_message)
->>>>>>> 52d6ac4a
             .await;
         futures::future::join_all(handlers).await;
     }
