--- conflicted
+++ resolved
@@ -22,16 +22,10 @@
     /// if running as a replica, this is the address of the primary
     #[clap(long, value_parser, value_name = "ADDR")]
     primary: Option<SocketAddr>,
-<<<<<<< HEAD
-    /// Store name, useful to have several nodes in same machine.
-    #[clap(short, long)]
-    db_name: Option<String>,
-=======
     /// Node name, useful to identify the node and the store.
     /// (eg. when running several nodes in same machine)
     #[clap(short, long)]
     name: Option<String>,
->>>>>>> 52d6ac4a
 }
 
 #[tokio::main]
@@ -54,54 +48,31 @@
             address
         );
 
-<<<<<<< HEAD
-        cli.primary
-            .is_some()
-            .then(|| info!("Subscribing to primary: {}.", primary_address));
-=======
         info!("Subscribing to primary: {}.", primary_address);
->>>>>>> 52d6ac4a
 
         // TODO: this "Subscribe" message is sent here for testing purposes.
         //       But it shouldn't be here. We should have an initialization loop
         //       inside the actual replica node to handle the response, deal with
         //       errors, and eventually reconnect to a new primary.
         let mut sender = SimpleSender::new();
-<<<<<<< HEAD
         let subscribe_message: Bytes = bincode::serialize(&Message::Subscribe { address })
-=======
-        let subscribe_message: Bytes = bincode::serialize(&Command::Subscribe { address })
->>>>>>> 52d6ac4a
             .unwrap()
             .into();
         sender.send(primary_address, subscribe_message).await;
 
-<<<<<<< HEAD
-        let db_name = db_name(cli.db_name.unwrap_or("replica".to_string()));
-        Node::backup(&db_name)
-    } else {
-        info!("Primary: Running as primary on {}.", address);
-
-        let db_name = db_name(cli.db_name.unwrap_or("primary".to_string()));
-=======
         Node::backup(&db_name(&cli, &format!("replic-{}", cli.port)[..]))
     } else {
         info!("Primary: Running as primary on {}.", address);
 
         let db_name = db_name(&cli, "primary");
->>>>>>> 52d6ac4a
         Node::primary(&db_name)
     };
     Receiver::spawn(address, node).await.unwrap();
 }
 
-<<<<<<< HEAD
-fn db_name(name: String) -> String {
-=======
 fn db_name(cli: &Cli, default: &str) -> String {
     let default = &default.to_string();
     let name = cli.name.as_ref().unwrap_or(default);
->>>>>>> 52d6ac4a
     format!(".db_{}", name)
 }
 
