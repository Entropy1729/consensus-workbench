--- conflicted
+++ resolved
@@ -21,16 +21,10 @@
     /// if running as a replica, this is the address of the primary
     #[clap(long, value_parser, value_name = "ADDR")]
     primary: Option<SocketAddr>,
-<<<<<<< HEAD
-    /// Store name, useful to have several nodes in same machine.
-    #[clap(short, long)]
-    db_name: Option<String>,
-=======
     /// Node name, useful to identify the node and the store.
     /// (eg. when running several nodes in same machine)
     #[clap(short, long)]
     name: Option<String>,
->>>>>>> 1f1aa862
 }
 
 #[tokio::main(flavor = "multi_thread", worker_threads = 10)]
@@ -53,13 +47,7 @@
             address
         );
 
-<<<<<<< HEAD
-        cli.primary
-            .is_some()
-            .then(|| info!("Subscribing to primary: {}.", primary_address));
-=======
         info!("Subscribing to primary: {}.", primary_address);
->>>>>>> 1f1aa862
 
         // TODO: this "Subscribe" message is sent here for testing purposes.
         //       But it shouldn't be here. We should have an initialization loop
@@ -71,20 +59,11 @@
             .into();
         sender.send(primary_address, subscribe_message).await;
 
-<<<<<<< HEAD
-        let db_name = db_name(cli.db_name.unwrap_or("replica".to_string()));
-        Node::backup(&db_name)
-    } else {
-        info!("Primary: Running as primary on {}.", address);
-
-        let db_name = db_name(cli.db_name.unwrap_or("primary".to_string()));
-=======
         Node::backup(&db_name(&cli, &format!("replic-{}", cli.port)[..]))
     } else {
         info!("Primary: Running as primary on {}.", address);
 
         let db_name = db_name(&cli, "primary");
->>>>>>> 1f1aa862
         Node::primary(&db_name)
     };
 
@@ -94,10 +73,6 @@
     })
     .await
     .unwrap();
-}
-
-fn db_name(name: String) -> String {
-    format!(".db_{}", name)
 }
 
 fn db_name(cli: &Cli, default: &str) -> String {
