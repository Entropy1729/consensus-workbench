name: Consensus Workbench CI
on: push
jobs:
  tests:
    runs-on: [self-hosted, nomad]
    steps:
      - uses: actions/checkout@v2
      - uses: actions-rs/toolchain@v1
        with:
            toolchain: nightly
<<<<<<< HEAD
            components: clippy
=======
            profile: minimal
>>>>>>> 78eaa046
      - uses: Swatinem/rust-cache@v1
      - run: apt install -y clang libclang1
      - run: cargo test --verbose
  clippy:
<<<<<<< HEAD
    runs-on: [nomad]
=======
    runs-on: [self-hosted, nomad]
>>>>>>> 78eaa046
    steps:
      - uses: actions/checkout@v2
      - uses: actions-rs/toolchain@v1
        with:
            toolchain: nightly
            components: clippy
      - uses: Swatinem/rust-cache@v1
      - run: apt install -y clang libclang1
      - run: cargo +nightly clippy --all-targets --all-features -- -D warnings
  format:
<<<<<<< HEAD
    runs-on: [nomad]
=======
    runs-on: [self-hosted, nomad]
>>>>>>> 78eaa046
    steps:
      - uses: actions/checkout@v2
      - uses: actions-rs/toolchain@v1
        with:
            toolchain: nightly
            components: rustfmt
      - uses: Swatinem/rust-cache@v1
      - run: cargo fmt -- --check<|MERGE_RESOLUTION|>--- conflicted
+++ resolved
@@ -8,20 +8,12 @@
       - uses: actions-rs/toolchain@v1
         with:
             toolchain: nightly
-<<<<<<< HEAD
-            components: clippy
-=======
             profile: minimal
->>>>>>> 78eaa046
       - uses: Swatinem/rust-cache@v1
       - run: apt install -y clang libclang1
       - run: cargo test --verbose
   clippy:
-<<<<<<< HEAD
-    runs-on: [nomad]
-=======
     runs-on: [self-hosted, nomad]
->>>>>>> 78eaa046
     steps:
       - uses: actions/checkout@v2
       - uses: actions-rs/toolchain@v1
@@ -32,11 +24,7 @@
       - run: apt install -y clang libclang1
       - run: cargo +nightly clippy --all-targets --all-features -- -D warnings
   format:
-<<<<<<< HEAD
-    runs-on: [nomad]
-=======
     runs-on: [self-hosted, nomad]
->>>>>>> 78eaa046
     steps:
       - uses: actions/checkout@v2
       - uses: actions-rs/toolchain@v1
