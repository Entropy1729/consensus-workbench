--- conflicted
+++ resolved
@@ -10,11 +10,9 @@
     cargo run --bin client -- set v1 hello
     cargo run --bin client -- get v1
 
-<<<<<<< HEAD
+The default log level is `INFO`, to change it set the `RUST_LOG` environment variable before running. Possible values are `OFF`, `ERROR`, `WARN`, `INFO`, `DEBUG` and `TRACE`.
+
 See the specific implementation directories for details on how to run each of them.
-=======
-The default log level is `INFO`, to change it set the `RUST_LOG` environment variable before running. Possible values are `OFF`, `ERROR`, `WARN`, `INFO`, `DEBUG` and `TRACE`.
->>>>>>> 4832939a
 
 ## Implementations
 
